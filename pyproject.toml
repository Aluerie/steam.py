[tool.poetry]
name = "steamio"
version = "0.9.0a"
description = "A Python wrapper for the Steam API"
authors = ["Gobot1234"]
license = "MIT"
readme = "README.md"
keywords = ["steam.py", "steam", "steamio", "steam-api"]
classifiers=[
    "Development Status :: 5 - Production/Stable",
    "Framework :: AsyncIO",
    "Intended Audience :: Developers",
    "Natural Language :: English",
    "Operating System :: OS Independent",
    "Topic :: Software Development :: Libraries",
    "Topic :: Software Development :: Libraries :: Python Modules",
    "Typing :: Typed",
]
include = [
    "LICENSE",
    "steam/__metadata__.py",
    "steam/py.typed",
    "steam/ext/__init__.pyi",
]
packages = [
    {include = "steam"},
]

[tool.poetry.build]
script = "build.py"
generate-setup-file = false

[tool.poetry.urls]
"Documentation" = "https://steam-py.github.io/docs/latest"
"Code" = "https://github.com/Gobot1234/steam.py"
"Bug Tracker" = "https://github.com/Gobot1234/steam.py/issues"

[tool.poetry.dependencies]
python = "^3.7"
aiohttp = ">=3.7,<3.9"
beautifulsoup4 = "^4.10"
cryptography = "^37.0"
betterproto = "2.0.0b4"
typing-extensions = "4.2.0"
vdf = "^3.4"
tomli = {version = "~2", optional = true, python = "<3.11"}

<<<<<<< HEAD
[tool.poetry.group.speedups.dependencies]
aiohttp = {version = ">=3.7,<3.9", extras = ["speedups"]}
lxml = "^4.8.0"
# orvdf = "^1.0.0"
orjson = "^3.6.8"
=======
# docs option
sphinx = { version = "^5.0", optional = true }
"myst-parser" = { version = ">=0.16", optional = true }
mypy = { version = "^0.961", optional = true }
sphinxcontrib_trio = { version = "1.1.2", optional = true }
csscompressor = { version = "*", optional = true }
htmlmin = { version = "*", optional = true }
rjsmin = { version = "*", optional = true }
>>>>>>> 831e7264

[tool.poetry.group.docs.dependencies]
sphinx = "^4.3"
myst-parser = "^0.17"
mypy = "^0.950"
sphinxcontrib_trio = "^1.1.2"
sphinx-copybutton = "^0.5.0"
sphinx-codeautolink = "^0.10.0"
csscompressor = "^0.9.5"
htmlmin = "^0.1.12"
rjsmin = "^1.2.0"

[tool.poetry.group.dev.dependencies]
black = "^22.1"
<<<<<<< HEAD
isort = "^5.10"
flake8 = "^4.0"
pytest = "^7.1"
pytest-asyncio = "^0.18"
mypy = "^0.950"
pre-commit = "^2.18"
poethepoet = "^0.13"
blacken-docs = "^1.12"

[tool.poe.tasks]
test = "pytest tests"
_blacken_docs = {script = "scripts.blacken_docs_correctly:main"}
_black = "black ."
_isort = "isort ."
fmt = ["_blacken_docs", "_black", "_isort"]
doc = "sphinx-build -b html -T -W --keep-going docs/ docs/_build"  # TODO -n
add_cms = {script = "scripts.get_default_cms:main"}
=======
isort = "*"
flake8 = "*"
pytest = "*"
pytest-asyncio = "*"
mypy = "^0.961"
>>>>>>> 831e7264

[tool.black]
line-length = 120

[tool.isort]
profile = "black"
line_length = 120
combine_as_imports = true
atomic = true
ensure_newline_before_comments = true

[tool.blacken-docs]
line-length = 120
target-version = ["py37"]

[tool.mypy]
ignore_missing_imports = true
strict_optional = false
disallow_untyped_defs = true
disallow_incomplete_defs = true
check_untyped_defs = true
disallow_untyped_decorators = true
allow_redefinition = true
show_error_codes = true
warn_no_return = false
pretty = true
files = "steam/*.py, steam/ext/commands/*.py, steam/protobufs/__init__.py, steam/protobufs/headers.py"
exclude = "venv, .venv"

[tool.pyright]
typeCheckingMode = "basic"
reportSelfClsParameterName = "none"
reportUntypedFunctionDecorator = "error"
reportUntypedClassDecorator = "error"
reportUntypedNamedTuple = "error"
reportImplicitStringConcatenation = "none"  # I like to use this a fair bit
reportOverlappingOverload = "error"
reportMissingTypeArgument = "error"
venv = ".venv"

[tool.pytest.ini_options]
testpaths = ["tests"]

[build-system]
requires = ["poetry-core>=1.0.0", "tomli; python_version < 3.11"]
build-backend = "poetry.core.masonry.api"<|MERGE_RESOLUTION|>--- conflicted
+++ resolved
@@ -45,27 +45,16 @@
 vdf = "^3.4"
 tomli = {version = "~2", optional = true, python = "<3.11"}
 
-<<<<<<< HEAD
 [tool.poetry.group.speedups.dependencies]
 aiohttp = {version = ">=3.7,<3.9", extras = ["speedups"]}
 lxml = "^4.8.0"
 # orvdf = "^1.0.0"
 orjson = "^3.6.8"
-=======
-# docs option
-sphinx = { version = "^5.0", optional = true }
-"myst-parser" = { version = ">=0.16", optional = true }
-mypy = { version = "^0.961", optional = true }
-sphinxcontrib_trio = { version = "1.1.2", optional = true }
-csscompressor = { version = "*", optional = true }
-htmlmin = { version = "*", optional = true }
-rjsmin = { version = "*", optional = true }
->>>>>>> 831e7264
 
 [tool.poetry.group.docs.dependencies]
-sphinx = "^4.3"
+sphinx = "^5.0"
 myst-parser = "^0.17"
-mypy = "^0.950"
+mypy = "^0.961"
 sphinxcontrib_trio = "^1.1.2"
 sphinx-copybutton = "^0.5.0"
 sphinx-codeautolink = "^0.10.0"
@@ -75,12 +64,11 @@
 
 [tool.poetry.group.dev.dependencies]
 black = "^22.1"
-<<<<<<< HEAD
 isort = "^5.10"
 flake8 = "^4.0"
 pytest = "^7.1"
 pytest-asyncio = "^0.18"
-mypy = "^0.950"
+mypy = "^0.961"
 pre-commit = "^2.18"
 poethepoet = "^0.13"
 blacken-docs = "^1.12"
@@ -93,13 +81,6 @@
 fmt = ["_blacken_docs", "_black", "_isort"]
 doc = "sphinx-build -b html -T -W --keep-going docs/ docs/_build"  # TODO -n
 add_cms = {script = "scripts.get_default_cms:main"}
-=======
-isort = "*"
-flake8 = "*"
-pytest = "*"
-pytest-asyncio = "*"
-mypy = "^0.961"
->>>>>>> 831e7264
 
 [tool.black]
 line-length = 120
@@ -144,5 +125,5 @@
 testpaths = ["tests"]
 
 [build-system]
-requires = ["poetry-core>=1.0.0", "tomli; python_version < 3.11"]
+requires = ["poetry-core>=1.0.0", "tomli; python_version < '3.11'"]
 build-backend = "poetry.core.masonry.api"