# -*- coding: utf-8 -*-

"""
steam.py
~~~~~~~~~~~~~
A basic wrapper for the Steam API and its Community Managers.

:copyright: (c) 2020 Gobot1234.
:license: MIT, see LICENSE for more details.
"""

__title__ = 'steam'
__author__ = 'Gobot1234'
__license__ = 'MIT'
<<<<<<< HEAD
__version__ = '0.0.19rc2'
=======
__version__ = '0.0.19rc'
>>>>>>> d03c1366

import logging

from . import guard, utils
from .abc import *
from .client import *
from .enums import *
from .errors import *
from .image import *
from .game import *
from .group import *
from .market import *
from .message import *
from .models import *
from .trade import *
from .user import *

logging.getLogger(__name__).addHandler(logging.NullHandler())<|MERGE_RESOLUTION|>--- conflicted
+++ resolved
@@ -12,11 +12,8 @@
 __title__ = 'steam'
 __author__ = 'Gobot1234'
 __license__ = 'MIT'
-<<<<<<< HEAD
 __version__ = '0.0.19rc2'
-=======
-__version__ = '0.0.19rc'
->>>>>>> d03c1366
+
 
 import logging
 
