--- conflicted
+++ resolved
@@ -26,15 +26,50 @@
 
 import enum
 
-<<<<<<< HEAD
-=======
 
 class URL:
     API = 'https://api.steampowered.com'
     COMMUNITY = 'https://steamcommunity.com'
     STORE = 'https://store.steampowered.com'
 
->>>>>>> 332c35cb
+
+class Game:
+    GAMES = {
+        440: ('Team Fortress 2', 440, 2),
+        570: ('DOTA 2', 570, 2),
+        730: ('Counter Strike Global-Offensive', 730, 2),
+        753: ('Steam', 753, 6),
+        'Team Fortress 2': ('Team Fortress 2', 440, 2),
+        'TF2': ('Team Fortress 2', 440, 2),
+        'DOTA 2': ('DOTA 2', 570, 2),
+        'Counter Strike Global-Offensive': ('Counter Strike Global-Offensive', 730, 2),
+        'CSGO': ('Counter Strike Global-Offensive', 730, 2),
+        'Steam': ('Steam', 753, 6)
+    }
+
+    def __init__(self, title: str = None, app_id: int = None):
+        if title:
+            self.game = self.GAMES[title]
+        elif app_id:
+            self.game = self.GAMES[app_id]
+        else:
+            raise ValueError('Missing a game title or app_id kwarg')
+
+    def __repr__(self):
+        return '<Game title={0.title} app_id={0.app_id} context_id={0.context_id}>'.format(self)
+
+    @property
+    def title(self):
+        return self.game[0]
+
+    @property
+    def app_id(self):
+        return self.game[1]
+
+    @property
+    def context_id(self):
+        return self.game[2]
+
 
 class EResult(enum.IntEnum):
     Invalid = 0
@@ -556,14 +591,7 @@
     a = EType.AnonUser
 
     def __str__(self):
-<<<<<<< HEAD
         return self.name
-
-
-class URL:
-    API = 'https://api.steampowered.com'
-    COMMUNITY = 'https://steamcommunity.com'
-    STORE = 'https://store.steampowered.com'
 
 
 class NotificationType(enum.IntEnum):
@@ -576,45 +604,4 @@
     # "8": 0,
     # "9": 9,  # chat messages
     # "10": 0,
-    # "11": 0
-
-
-class Game:
-    GAMES = {
-        440: ('Team Fortress 2', 440, 2),
-        570: ('DOTA 2', 570, 2),
-        730: ('Counter Strike Global-Offensive', 730, 2),
-        753: ('Steam', 753, 6),
-        'Team Fortress 2': ('Team Fortress 2', 440, 2),
-        'TF2': ('Team Fortress 2', 440, 2),
-        'DOTA 2': ('DOTA 2', 570, 2),
-        'Counter Strike Global-Offensive': ('Counter Strike Global-Offensive', 730, 2),
-        'CSGO': ('Counter Strike Global-Offensive', 730, 2),
-        'Steam': ('Steam', 753, 6)
-    }
-
-    def __init__(self, title: str = None, app_id: int = None):
-        if title:
-            self.game = self.GAMES[title]
-        elif app_id:
-            self.game = self.GAMES[app_id]
-        else:
-            raise ValueError('Missing a game title or app_id kwarg')
-
-    def __repr__(self):
-        return '<Game title={0.title} app_id={0.app_id} context_id={0.context_id}>'.format(self)
-
-    @property
-    def title(self):
-        return self.game[0]
-
-    @property
-    def app_id(self):
-        return self.game[1]
-
-    @property
-    def context_id(self):
-        return self.game[2]
-=======
-        return self.name
->>>>>>> 332c35cb
+    # "11": 0